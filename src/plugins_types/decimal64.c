--- conflicted
+++ resolved
@@ -50,11 +50,7 @@
     char *ret;
 
     /* allocate the value */
-<<<<<<< HEAD
-    ret = malloc(LY_NUMBER_MAXLEN);
-=======
     ret = calloc(1, LY_NUMBER_MAXLEN);
->>>>>>> 07f034f0
     LY_CHECK_RET(!ret, LY_EMEM);
 
     if (num) {
