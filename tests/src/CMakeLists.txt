set(local_tests
    src_set
    src_common
    src_context
    src_hash_table
    src_xml
    src_parser_yang
<<<<<<< HEAD
    src_parser_yin
=======
    src_tree_schema
>>>>>>> 28e8cb53
    src_tree_schema_compile
    src_tree_schema_helpers)
set(local_tests_wraps
    " "
    "-Wl,--wrap=realloc"
    " "
    " "
    " "
    " "
    " "
    " "
    " ")
set(tests ${tests} ${local_tests} PARENT_SCOPE)
set(tests_wraps ${tests_wraps} ${local_tests_wraps} PARENT_SCOPE)<|MERGE_RESOLUTION|>--- conflicted
+++ resolved
@@ -5,11 +5,8 @@
     src_hash_table
     src_xml
     src_parser_yang
-<<<<<<< HEAD
     src_parser_yin
-=======
     src_tree_schema
->>>>>>> 28e8cb53
     src_tree_schema_compile
     src_tree_schema_helpers)
 set(local_tests_wraps
@@ -21,6 +18,7 @@
     " "
     " "
     " "
+    " "
     " ")
 set(tests ${tests} ${local_tests} PARENT_SCOPE)
 set(tests_wraps ${tests_wraps} ${local_tests_wraps} PARENT_SCOPE)